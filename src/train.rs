use crate::bits::*;
use crate::board::*;
use crate::eval::*;
use crate::search::*;
use crate::serialize::*;
use crate::table::*;
use clap::ArgMatches;
use futures::executor;
use futures::executor::ThreadPool;
use futures::task::SpawnExt;
use rayon::prelude::*;
use std::cmp::{max, min};
use std::collections::{HashMap, HashSet};
use std::convert::TryInto;
use std::fs::File;
use std::io::{BufRead, BufReader, BufWriter, Write};
use std::str;
use std::sync::Arc;

const PACKED_SCALE: i32 = 256;

// parse pos string [A-H][1-8]
fn parse_pos(s: &[u8]) -> Option<usize> {
    const CODE_1: u8 = '1' as u32 as u8;
    const CODE_8: u8 = '8' as u32 as u8;
    const CODE_A: u8 = 'A' as u32 as u8;
    const CODE_H: u8 = 'H' as u32 as u8;
    if s.len() != 2 {
        None
    } else if s[0] < CODE_A || s[0] > CODE_H {
        None
    } else if s[1] < CODE_1 || s[1] > CODE_8 {
        None
    } else {
        Some(((s[0] - CODE_A) + (s[1] - CODE_1) * 8) as usize)
    }
}

fn parse_record(line: &str) -> Vec<usize> {
    let mut result = Vec::new();
    for chunk in line.as_bytes().chunks(2) {
        match parse_pos(chunk) {
            Some(pos) => result.push(pos),
            None => {
                return result;
            }
        }
    }
    result
}

fn step_by_pos(board: &Board, pos: usize) -> Option<Board> {
    match board.play(pos) {
        Ok(next) => Some(next),
        Err(_) => {
            if !board.mobility().is_empty() {
                None
            } else {
                match board.pass().play(pos) {
                    Ok(next) => Some(next),
                    Err(_) => None,
                }
            }
        }
    }
}

fn collect_boards(record: &[usize]) -> Option<Vec<Board>> {
    let mut board = Board {
        player: 0x0000_0008_1000_0000,
        opponent: 0x0000_0010_0800_0000,
        is_black: true,
    };
    let mut boards = Vec::with_capacity(70); // enough large
    for &pos in record {
        boards.push(board);
        board = match step_by_pos(&board, pos) {
            Some(next) => next,
            None => {
                return None;
            }
        };
    }
    if !board.is_gameover() {
        return None;
    }
    boards.push(board);
    Some(boards)
}

fn load_records(input_path: &str) -> Vec<Vec<Board>> {
    let in_f = File::open(input_path).unwrap();
    let mut reader = BufReader::new(in_f);

    let mut input_line = String::new();
    reader.read_line(&mut input_line).unwrap();
    let num_records = input_line.trim().parse().unwrap();
    let mut result = Vec::new();
    for _i in 0..num_records {
        let mut input_line = String::new();
        reader.read_line(&mut input_line).unwrap();
        let record = parse_record(&input_line);
        if let Some(boards) = collect_boards(&record) {
            result.push(boards);
        }
    }
    result
}

pub fn clean_record(matches: &ArgMatches) {
    let input_path = matches.value_of("INPUT").unwrap();
    let output_path = matches.value_of("OUTPUT").unwrap();

    let in_f = File::open(input_path).unwrap();
    let mut reader = BufReader::new(in_f);

    let mut input_line = String::new();
    reader.read_line(&mut input_line).unwrap();
    let num_records = input_line.trim().parse().unwrap();
    let mut result = Vec::new();
    for _i in 0..num_records {
        let mut input_line = String::new();
        reader.read_line(&mut input_line).unwrap();
        let record = parse_record(&input_line);
        if let Some(_boards) = collect_boards(&record) {
            result.push(input_line);
        }
    }

    let out_f = File::create(output_path).unwrap();
    let mut writer = BufWriter::new(out_f);

    write!(writer, "{}\n", result.len()).unwrap();
    for line in result {
        write!(writer, "{}", line).unwrap();
    }
}

fn pos_to_str(pos: usize) -> String {
    let row = pos / 8;
    let col = pos % 8;
    let first = (col as u8) + ('A' as u8);
    let second = (row as u8) + ('1' as u8);
    let mut result = String::new();
    result.push(first as char);
    result.push(second as char);
    result
}

async fn create_record_by_solve(mut board: Board, solve_obj: &mut SolveObj) -> (String, Board) {
    let mut result = String::new();
    while !board.is_gameover() {
        let pos = solve_with_move(board, solve_obj).await;
        if pos != PASS {
            result += &pos_to_str(pos);
            board = board.play(pos).unwrap();
        } else {
            board = board.pass();
        }
    }
    (result, board)
}

async fn update_record_impl(
    record: &[usize],
    solve_obj: &mut SolveObj,
    depth: usize,
) -> Option<(String, i8)> {
    let mut board = Board {
        player: 0x0000_0008_1000_0000,
        opponent: 0x0000_0010_0800_0000,
        is_black: true,
    };
    let mut updated_record = String::new();
    for &pos in record {
        if popcnt(board.empty()) as usize <= depth {
            let (s, b) = create_record_by_solve(board, solve_obj).await;
            board = b;
            updated_record += &s;
            break;
        } else {
            board = match step_by_pos(&board, pos) {
                Some(next) => next,
                None => {
                    return None;
                }
            };
            updated_record += &pos_to_str(pos);
        }
    }
    let score = if board.is_black {
        board.score()
    } else {
        -board.score()
    };
    Some((updated_record, score))
}

pub fn update_record(matches: &ArgMatches) {
    let input_path = matches.value_of("INPUT").unwrap();
    let depth = matches.value_of("DEPTH").unwrap().parse().unwrap();
    let output_path = matches.value_of("OUTPUT").unwrap();

    let in_f = File::open(input_path).unwrap();
    let mut reader = BufReader::new(in_f);

    let mut input_line = String::new();
    reader.read_line(&mut input_line).unwrap();
    let num_records = input_line.trim().parse().unwrap();

    let res_cache = ResCacheTable::new(256, 65536);
    let eval_cache = EvalCacheTable::new(256, 65536);
    let evaluator = Arc::new(Evaluator::new("table"));
    let search_params = SearchParams {
        reduce: false,
        ybwc_depth_limit: 10,
        ybwc_elder_add: 1,
        ybwc_younger_add: 2,
        ybwc_empties_limit: 17,
        eval_ordering_limit: 16,
        res_cache_limit: 11,
        stability_cut_limit: 12,
        ffs_ordering_limit: 6,
        static_ordering_limit: 3,
    };
    let pool = ThreadPool::new().unwrap();

    let mut handles = Vec::new();
    for i in 0..num_records {
        let mut solve_obj = SolveObj::new(
            res_cache.clone(),
            eval_cache.clone(),
            evaluator.clone(),
            search_params.clone(),
            pool.clone(),
        );

        let mut input_line = String::new();
        reader.read_line(&mut input_line).unwrap();

        handles.push(
            pool.spawn_with_handle(async move {
                if i % 1000 == 0 {
                    eprintln!("{}", i);
                }
                let record = parse_record(&input_line);
                if let Some(updated_record) =
                    update_record_impl(&record, &mut solve_obj, depth).await
                {
                    Some(updated_record)
                } else {
                    None
                }
            })
            .unwrap(),
        );
    }

    let mut result = Vec::new();
    for handle in handles {
        if let Some((line, score)) = executor::block_on(handle) {
            result.push(format!("{} {}\n", line, score));
        }
    }

    let out_f = File::create(output_path).unwrap();
    let mut writer = BufWriter::new(out_f);

    write!(writer, "{}\n", result.len()).unwrap();
    for line in result {
        write!(writer, "{}", line).unwrap();
    }
}

pub fn gen_dataset(matches: &ArgMatches) {
    let input_path = matches.value_of("INPUT").unwrap();
    let output_path = matches.value_of("OUTPUT").unwrap();
    let max_output = matches.value_of("MAX_OUT").unwrap().parse().unwrap();

    eprintln!("Parse input...");
    let boards_list = load_records(input_path);

    eprintln!("Generate boards_set...");
    let mut boards_set = vec![HashSet::new(); 64];
    for boards in boards_list {
        for board in boards {
            boards_set[popcnt(board.empty()) as usize].insert(board);
        }
    }

    let mut total_boards = 0;
    for boards in &boards_set {
        total_boards += boards.len();
    }
    eprintln!("Total board count = {}", total_boards);

    eprintln!("Minimax-ing results...");
    let mut boards_with_results = HashMap::new();
    for boards in &boards_set {
        for &board in boards {
            let mut current = board;
            let mut mobility = current.mobility();
            let is_pass = mobility.is_empty();
            if is_pass {
                current = current.pass();
                mobility = current.mobility();
                if mobility.is_empty() {
                    boards_with_results.insert(board, (board.score(), PASS));
                    continue;
                }
            }
            let mut best_score = None;
            let mut best_pos = None;
            for pos in mobility {
                let next = current.play(pos).unwrap();
                if let Some((score, _)) = boards_with_results.get(&next) {
                    best_score = Some(max(-score, best_score.unwrap_or(-64)));
                    best_pos = Some(pos);
                }
            }
            if is_pass {
                boards_with_results.insert(board, (-best_score.unwrap(), best_pos.unwrap()));
            } else {
                boards_with_results.insert(current, (best_score.unwrap(), best_pos.unwrap()));
            }
        }
    }

    boards_with_results.retain(|&k, _| popcnt(k.empty()) >= 4);
    eprintln!("Remaining board count = {}", boards_with_results.len());

    eprintln!("Writing to file...");
    let out_f = File::create(output_path).unwrap();
    let mut writer = BufWriter::new(out_f);

    write!(
        &mut writer,
        "{}\n",
        min(boards_with_results.len(), max_output)
    )
    .unwrap();
    for (idx, (board, (score, pos))) in boards_with_results.iter().enumerate() {
        if idx >= max_output {
            break;
        }
        write!(
            &mut writer,
            "{:016x} {:016x} {} {}\n",
            board.player, board.opponent, score, pos,
        )
        .unwrap();
    }
    eprintln!("Finished!");
}

const PATTERNS: [u64; 10] = [
    0x0000_0000_0000_00ff,
    0x0000_0000_0000_ff00,
    0x0000_0000_00ff_0000,
    0x0000_0000_ff00_0000,
    0x0000_0000_0303_0303,
    0x0000_0000_0102_0408,
    0x0000_0001_0204_0810,
    0x0000_0102_0408_1020,
    0x0001_0204_0810_2040,
    0x0102_0408_1020_4080,
];

struct Base3 {
    table: Vec<usize>,
}

impl Base3 {
    fn new(max_bits: usize) -> Base3 {
        let n = 1 << max_bits;
        let table: Vec<usize> = (0..n)
            .map(|i| {
                let mut v = 0;
                let mut p3 = 1;
                for j in 0..max_bits {
                    if (i >> j) & 1 == 1 {
                        v += p3;
                    }
                    p3 *= 3;
                }
                v
            })
            .collect();
        Base3 { table }
    }

    fn to_base3(&self, bit1: usize, bit2: usize) -> usize {
        self.table[bit1] + 2 * self.table[bit2]
    }
}

struct SparseMat {
    weight: Vec<f64>,
    col_size: usize,
    row_starts: Vec<usize>,
    cols: Vec<usize>,
}

impl SparseMat {
    fn row_size(&self) -> usize {
        self.row_starts.len() - 1
    }

    #[allow(dead_code)]
    fn transpose(&self) -> SparseMat {
        let mut weight_t = vec![Vec::new(); self.col_size];
        let mut cols_t = vec![Vec::new(); self.col_size];

        for row in 0..self.row_size() {
            let row_start = self.row_starts[row];
            let row_end = self.row_starts[row + 1];
            for (&col, &w) in self.cols[row_start..row_end]
                .iter()
                .zip(&self.weight[row_start..row_end])
            {
                cols_t[col].push(row);
                weight_t[col].push(w);
            }
        }
        let mut row_starts_t = Vec::new();
        let mut offset = 0;
        for col_t in &cols_t {
            row_starts_t.push(offset);
            offset += col_t.len();
        }
        row_starts_t.push(offset);
        SparseMat {
            weight: weight_t.into_iter().flatten().collect(),
            col_size: self.row_size(),
            row_starts: row_starts_t,
            cols: cols_t.into_iter().flatten().collect(),
        }
    }

    // y = A*x
    fn mul_vec(&self, x: &[f64], y: &mut [f64]) {
        y.par_iter_mut().enumerate().for_each(|(row, elem)| {
            *elem = unsafe {
                let row_start = *self.row_starts.get_unchecked(row);
                let row_end = *self.row_starts.get_unchecked(row + 1);
                let mut ans = 0.;
                for (col, w) in self.cols[row_start..row_end]
                    .iter()
                    .zip(&self.weight[row_start..row_end])
                {
                    ans += w * x.get_unchecked(*col);
                }
                ans
            };
        });
    }

    // x = A^t*y
    // Unparallelized
    #[allow(dead_code)]
    fn mul_vec_transposed(&self, y: &[f64], x: &mut [f64]) {
        for e in x.iter_mut() {
            *e = 0.;
        }
        unsafe {
            for (row, elem) in y.iter().enumerate() {
                let row_start = *self.row_starts.get_unchecked(row);
                let row_end = *self.row_starts.get_unchecked(row + 1);
                let val = *elem;
                for (col, w) in self.cols[row_start..row_end]
                    .iter()
                    .zip(&self.weight[row_start..row_end])
                {
                    *x.get_unchecked_mut(*col) += w * val;
                }
            }
        }
    }
}

fn norm(x: &[f64]) -> f64 {
    let mut ans = 0.;
    for a in x {
        ans += a * a;
    }
    ans
}

fn cgls(spm: &SparseMat, a: &mut [f64], b: &[f64], iter_num: usize) {
    let mut pa = vec![0.; spm.row_size()];
    spm.mul_vec(&a, &mut pa);
    let mut r = vec![0.; spm.row_size()];
    for i in 0..spm.row_size() {
        r[i] = b[i] - pa[i];
    }
    let mut p = vec![0.; spm.col_size];
    //let spm_t = spm.transpose();
    spm.mul_vec_transposed(&r, &mut p);
    let mut s = p.clone();
    let mut old_s_norm = norm(&s);
    let mut q = vec![0.; spm.row_size()];
    let mut d = vec![0.; spm.row_size()];
    for i in 0..iter_num {
        spm.mul_vec(&p, &mut q);
        let alpha = old_s_norm / norm(&q);
        for idx in 0..spm.col_size {
            a[idx] += alpha * p[idx];
        }
        for idx in 0..spm.row_size() {
            r[idx] -= alpha * q[idx];
        }
        spm.mul_vec_transposed(&r, &mut s);
        let new_s_norm = norm(&s);
        if i % 10 == 0 {
            spm.mul_vec(&a, &mut pa);
            for j in 0..spm.row_size() {
                d[j] = b[j] - pa[j];
            }
            eprintln!(
                "Step: {}, CGLS Diff: {}",
                i,
                (norm(&d) / d.len() as f64).sqrt()
            );
        }
        if new_s_norm < 1.0 {
            break;
        }
        let beta = new_s_norm / old_s_norm;
        for idx in 0..spm.col_size {
            p[idx] = s[idx] + beta * p[idx];
        }
        old_s_norm = new_s_norm;
    }
}

struct WeightedPattern {
    weight: Vec<f64>,
    pattern_starts: Vec<usize>,
    base3_converter: Base3,
}

impl WeightedPattern {
    fn new() -> WeightedPattern {
        let max_bits = PATTERNS.iter().map(|x| popcnt(*x)).max().unwrap() as usize;
        let conv = Base3::new(max_bits);
        let mut vp3 = Vec::new();
        let mut p3 = 1;
        for _ in 0..=max_bits {
            vp3.push(p3);
            p3 *= 3;
        }
        let mut pattern_starts = Vec::new();
        pattern_starts.push(0);
        let mut offset = 0;
        for pattern in PATTERNS.iter() {
            offset += vp3[popcnt(*pattern) as usize];
            pattern_starts.push(offset);
        }
        // pcnt, ocnt, parity, const
        offset += 4;
        pattern_starts.push(offset);
        WeightedPattern {
            weight: vec![0.; offset],
            pattern_starts,
            base3_converter: conv,
        }
    }

    fn generate_indices_impl(&self, board: &Board) -> Vec<usize> {
        let mut indices = Vec::new();
        for (idx, pattern) in PATTERNS.iter().enumerate() {
            let pbit = pext(board.player, *pattern) as usize;
            let obit = pext(board.opponent, *pattern) as usize;
            let pattern_index =
                self.base3_converter.to_base3(pbit, obit) + self.pattern_starts[idx];
            indices.push(pattern_index);
        }
        indices
    }

    fn generate_indices(&self, board: &Board) -> Vec<usize> {
        let mut board_rot = board.clone();
        let mut indices = Vec::with_capacity(PATTERNS.len() * 8 + 4);
        for _i in 0..4 {
            indices.extend(self.generate_indices_impl(&board_rot));
            let board_rev = board_rot.reverse_vertical();
            indices.extend(self.generate_indices_impl(&board_rev));
            board_rot = board_rot.rot90();
        }
        indices
    }

    fn train(&mut self, boards: &[Board], scores: &[f64]) {
        let expected_size = boards.len() * (4 + 8 * PATTERNS.len());
        let mut row_starts = Vec::with_capacity(boards.len());
        row_starts.push(0);
        let mut mat_weights = Vec::with_capacity(expected_size);
        let mut cols = Vec::with_capacity(expected_size);
        let other_params_offset = self.pattern_starts[PATTERNS.len()];
        for board in boards {
            let indices = self.generate_indices(board);
            cols.extend(indices);
            mat_weights.resize(cols.len(), 1.0);
            // pcnt, ocnt, parity, const
            cols.push(other_params_offset + 0);
            mat_weights.push(popcnt(board.mobility_bits()) as f64);
            cols.push(other_params_offset + 1);
            mat_weights.push(popcnt(board.pass().mobility_bits()) as f64);
            cols.push(other_params_offset + 2);
            mat_weights.push((popcnt(board.empty()) % 2) as f64);
            cols.push(other_params_offset + 3);
            mat_weights.push(1.0);
            row_starts.push(cols.len());
        }
        let spm = SparseMat {
            weight: mat_weights,
            col_size: *self.pattern_starts.last().unwrap(),
            row_starts,
            cols,
        };
        //gradient_descent(&spm, &mut self.weight, scores, 10000);
        cgls(&spm, &mut self.weight, scores, 300);
    }
}

pub fn train(matches: &ArgMatches) -> Option<()> {
    let input_path = matches.value_of("INPUT").unwrap();
    let output_path = matches.value_of("OUTPUT").unwrap();

    let in_f = File::open(input_path).ok()?;
    let mut reader = BufReader::new(in_f);

    let mut input_line = String::new();
    reader.read_line(&mut input_line).unwrap();
    let num_boards = input_line.trim().parse().unwrap();
    let mut boards = Vec::new();
    let mut scores = Vec::new();
    for _i in 0..num_boards {
        input_line.clear();
        reader.read_line(&mut input_line).unwrap();
        let data: Vec<&str> = input_line.split(' ').collect();
        let player = u64::from_str_radix(&data[0], 16).ok()?;
        let opponent = u64::from_str_radix(&data[1], 16).ok()?;
        boards.push(Board {
            player,
            opponent,
            is_black: true, // dummy
        });
<<<<<<< HEAD
        scores.push(data[2].trim().parse().unwrap());
=======
        let mut data = input_line[34..].split(' ');
        scores.push(data.next().unwrap().parse().unwrap());
>>>>>>> c40fc7c1
    }
    let mut wp = WeightedPattern::new();
    wp.train(&boards, &scores);

    let out_f = File::create(output_path).ok()?;
    let mut writer = BufWriter::new(out_f);

    write!(&mut writer, "{}\n", wp.weight.len()).ok()?;
    for w in wp.weight {
        write!(&mut writer, "{}\n", w).ok()?;
    }
    Some(())
}

pub fn gen_book(matches: &ArgMatches) -> Option<()> {
    let input_path = matches.value_of("INPUT").unwrap();
    let output_path = matches.value_of("OUTPUT").unwrap();
    let max_count = matches.value_of("MAX_COUNT").unwrap().parse().unwrap();

    let in_f = File::open(input_path).ok()?;
    let mut reader = BufReader::new(in_f);

    let mut input_line = String::new();
    reader.read_line(&mut input_line).unwrap();
    let num_boards = input_line.trim().parse().unwrap();
    let mut records = Vec::new();
    for _i in 0..num_boards {
        input_line.clear();
        reader.read_line(&mut input_line).unwrap();
        let data: Vec<&str> = input_line.split(' ').collect();
        let player = u64::from_str_radix(&data[0], 16).ok()?;
        let opponent = u64::from_str_radix(&data[1], 16).ok()?;
        let board = Board {
            player,
            opponent,
            is_black: true, // dummy
        };
        if 64 - popcnt(board.empty()) > max_count {
            continue;
        }
        records.push((
            board,
            data[2].trim().parse::<i8>().unwrap(),
            data[3].trim().parse::<usize>().unwrap(),
        ));
    }

    records.sort_unstable_by_key(|k| popcnt(k.0.empty()));
    //let book = HashMap::new();

    for (board, score, pos) in records {
        let next = match board.play(pos) {
            Ok(n) => n,
            Err(_) => continue,
        };
    }

    let out_f = File::create(output_path).ok()?;
    let mut writer = BufWriter::new(out_f);

    Some(())
}

pub fn pack_weights(matches: &ArgMatches) {
    let input_path = matches.value_of("INPUT").unwrap();
    let output_path = matches.value_of("OUTPUT").unwrap();

    let in_f = File::open(input_path).unwrap();
    let mut reader = BufReader::new(in_f);

    let out_f = File::create(output_path).unwrap();
    let mut writer = BufWriter::new(out_f);

    let mut input_line = String::new();
    reader.read_line(&mut input_line).unwrap();
    let num_weight = input_line.trim().parse().unwrap();
    let scale = PACKED_SCALE as f64;

    let mut weight_binary = Vec::new();
    for _i in 0..num_weight {
        input_line.clear();
        reader.read_line(&mut input_line).unwrap();
        let weight = input_line.trim().parse::<f64>().unwrap();
        let weight_scaled = (weight * scale).round() as i16;
        let bytes = weight_scaled.to_le_bytes();
        weight_binary.extend(bytes.iter());
    }
    let mut count = vec![0; 256];
    for &b in &weight_binary {
        count[b as usize] += 1;
    }

    let (mut compressed, orig_len) = compress(&weight_binary);

    write!(&mut writer, "{}\n", orig_len).unwrap();

    while compressed.len() % 3 != 0 {
        compressed.push(0);
    }
    for chunk in compressed.chunks(3) {
        let mut b64bytes = [0, 0, 0, 0];
        encode_base64(&chunk.try_into().unwrap(), &mut b64bytes).unwrap();
        write!(&mut writer, "{}", str::from_utf8(&b64bytes).unwrap()).unwrap();
    }
}

pub fn pack_book(matches: &ArgMatches) {
    let input_path = matches.value_of("INPUT").unwrap();
    let output_path = matches.value_of("OUTPUT").unwrap();

    let in_f = File::open(input_path).unwrap();
    let reader = BufReader::new(in_f);

    let out_f = File::create(output_path).unwrap();
    let mut writer = BufWriter::new(out_f);

    for line in reader.lines() {
        write!(writer, ">").unwrap();
        for pos_bytes in line.unwrap().trim().as_bytes().chunks(2) {
            let pos = if pos_bytes[0] < 0x60 {
                (pos_bytes[0] - 0x41) + (pos_bytes[1] - 0x31) * 8
            } else {
                (pos_bytes[0] - 0x61) + (pos_bytes[1] - 0x31) * 8
            };
            write!(writer, "{}", encode_base64_impl(pos).unwrap() as char).unwrap();
        }
    }
    write!(writer, "\n").unwrap();
}<|MERGE_RESOLUTION|>--- conflicted
+++ resolved
@@ -646,12 +646,7 @@
             opponent,
             is_black: true, // dummy
         });
-<<<<<<< HEAD
         scores.push(data[2].trim().parse().unwrap());
-=======
-        let mut data = input_line[34..].split(' ');
-        scores.push(data.next().unwrap().parse().unwrap());
->>>>>>> c40fc7c1
     }
     let mut wp = WeightedPattern::new();
     wp.train(&boards, &scores);
